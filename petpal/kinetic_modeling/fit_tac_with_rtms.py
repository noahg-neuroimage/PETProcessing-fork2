--- conflicted
+++ resolved
@@ -364,45 +364,12 @@
                 given method.
         """
         method = self.method
-<<<<<<< HEAD
-        nan_array = np.array([])
-
-        if method == 'srtm':
-            nan_array = (np.array([np.nan, np.nan, np.nan]),
-                         np.array([[np.nan, np.nan, np.nan],
-                                   [np.nan, np.nan, np.nan],
-                                   [np.nan, np.nan, np.nan]]))
-        elif method == 'frtm':
-            nan_array = (np.array([np.nan, np.nan, np.nan, np.nan]),
-                         np.array([np.nan, np.nan, np.nan, np.nan],
-                                  [np.nan, np.nan, np.nan, np.nan],
-                                  [np.nan, np.nan, np.nan, np.nan],
-                                  [np.nan, np.nan, np.nan, np.nan]))
-        elif method == 'srtm2':
-            nan_array = (np.array([np.nan, np.nan]),
-                         np.array([[np.nan, np.nan],
-                                   [np.nan, np.nan]]))
-        elif method == 'frtm2':
-            nan_array = (np.array([np.nan, np.nan, np.nan]),
-                         np.array([[np.nan, np.nan, np.nan],
-                                   [np.nan, np.nan, np.nan],
-                                   [np.nan, np.nan, np.nan]]))
-        elif method == 'mrtm':
-            nan_array = [np.array([np.nan, np.nan, np.nan]),
-                         np.array(len(self.tac_times_in_minutes)*[np.nan])]
-        elif method == 'mrtm-original':
-            nan_array = [np.array([np.nan, np.nan, np.nan]),
-                         np.array(len(self.tac_times_in_minutes)*[np.nan])]
-        elif method == 'mrtm2':
-            nan_array = [np.array([np.nan, np.nan]),
-=======
         output_size = get_rtm_output_size(method=method)
 
         nan_array = np.array([np.nan]*output_size)
 
         if 'mrtm' in method:
             nan_array = [np.array([np.nan]*output_size),
->>>>>>> ae5eb040
                          np.array(len(self.tac_times_in_minutes)*[np.nan])]
 
         return nan_array
