"""
This module provides functions and a key class, :class:`GraphicalAnalysisParametricImage`, for 
graphical analysis and creation of parametric images of 4D-PET scan data. It heavily utilizes 
:mod:`numpy` for data manipulation and assumes the input as 4D PET images along with other required
inputs.

The :class:`GraphicalAnalysisParametricImage` class encapsulates the main functionality of the 
module, and encompasses methods for initializing data, running and saving analysis, calculating
various properties, and handling parametric image data.
"""

import os
import warnings
import json
from typing import Tuple, Callable, Union
import nibabel
import numpy as np
import numba
<<<<<<< HEAD
from petpal.utils.image_io import safe_load_4dpet_nifti
from ..utils.image_io import ImageIO
from ..utils.image_io import safe_load_tac, safe_copy_meta
from ..utils.useful_functions import read_plasma_glucose_concentration
from . import graphical_analysis
=======

from petpal.kinetic_modeling.reference_tissue_models import (fit_mrtm2_2003_to_tac,
                                                             calc_bp_from_mrtm2_2003_fit)
from petpal.kinetic_modeling.fit_tac_with_rtms import get_rtm_kwargs, get_rtm_method
from petpal.utils.time_activity_curve import TimeActivityCurveFromFile
from petpal.utils.image_io import safe_load_4dpet_nifti
from . import graphical_analysis
from ..utils.image_io import safe_load_tac, safe_copy_meta, validate_two_images_same_dimensions
>>>>>>> 65da6a3b


@numba.njit()
def apply_linearized_analysis_to_all_voxels(pTAC_times: np.ndarray,
                                            pTAC_vals: np.ndarray,
                                            tTAC_img: np.ndarray,
                                            t_thresh_in_mins: float,
                                            analysis_func: Callable) -> Tuple[np.ndarray, np.ndarray]:
    """
    Generates parametric images for 4D-PET data using the provided analysis method.

    This function iterates over each voxel in the given `tTAC_img` and applies the provided
    `analysis_func` to compute analysis values. The `analysis_func` should be a numba.jit function
    for optimization and should be following a signature compatible with either of the following:
    patlak_analysis, logan_analysis, or alt_logan_analysis.

    Args:
        pTAC_times (np.ndarray): A 1D array representing the input TAC times in minutes.
        pTAC_vals (np.ndarray): A 1D array representing the input TAC values. This array should
                                be of the same length as `pTAC_times`.
        tTAC_img (np.ndarray): A 4D array representing the 3D PET image over time.
                               The shape of this array should be (x, y, z, time).
        t_thresh_in_mins (float): A float representing the threshold time in minutes.
                                  It is applied when calling the `analysis_func`.
        analysis_func (Callable): A numba.jit function to apply to each voxel for given PET data.
                                  It should take the following arguments:
                                    - input_tac_values: 1D numpy array for input TAC values
                                    - region_tac_values: 1D numpy array for regional TAC values
                                    - tac_times_in_minutes: 1D numpy array for TAC times in minutes
                                    - t_thresh_in_minutes: a float for threshold time in minutes

    Returns:
        Tuple[np.ndarray, np.ndarray]: A tuple of two 3D numpy arrays representing the calculated
            slope image and the intercept image, each of the same spatial dimensions as `tTAC_img`.

    """
    img_dims = tTAC_img.shape

    slope_img = np.zeros((img_dims[0], img_dims[1], img_dims[2]), float)
    intercept_img = np.zeros_like(slope_img)

    for i in range(0, img_dims[0], 1):
        for j in range(0, img_dims[1], 1):
            for k in range(0, img_dims[2], 1):
                analysis_vals = analysis_func(input_tac_values=pTAC_vals,
                                              region_tac_values=tTAC_img[i, j, k, :],
                                              tac_times_in_minutes=pTAC_times,
                                              t_thresh_in_minutes=t_thresh_in_mins)
                slope_img[i, j, k] = analysis_vals[0]
                intercept_img[i, j, k] = analysis_vals[1]

    return slope_img, intercept_img


def generate_parametric_images_with_graphical_method(pTAC_times: np.ndarray,
                                                     pTAC_vals: np.ndarray,
                                                     tTAC_img: np.ndarray,
                                                     t_thresh_in_mins: float,
                                                     method_name: str) -> Tuple[np.ndarray, np.ndarray]:
    """
    Generates parametric images for 4D-PET data using a specified graphical analysis method.

    This function maps one of the predefined method names to the corresponding analysis function,
    and then generates parametric images by applying it to the given 4D-PET data using the
    `apply_linearized_analysis_to_all_voxels` function.

    Args:
        pTAC_times (np.ndarray): A 1D array representing the input TAC times in minutes.
        pTAC_vals (np.ndarray): A 1D array representing the input TAC values. This array should
                                be of the same length as `pTAC_times`.
        tTAC_img (np.ndarray): A 4D array representing the 3D PET image over time.
                               The shape of this array should be (x, y, z, time).
        t_thresh_in_mins (float): A float representing the threshold time in minutes.
        method_name (str): The analysis method's name to apply. Must be one of: 'patlak', 'logan',
            or 'alt_logan'.

    Returns:
        Tuple[np.ndarray, np.ndarray]: A tuple of two 3D numpy arrays representing the calculated
            slope image and the intercept image, each of the same spatial dimensions as `tTAC_img`.
            

    Raises:
       ValueError: If the `method_name` is not one of the following: 'patlak', 'logan', 'alt_logan'.
    """

    analysis_func = graphical_analysis.get_graphical_analysis_method(
        method_name=method_name)
    slope_img, intercept_img = apply_linearized_analysis_to_all_voxels(pTAC_times=pTAC_times,
                                                                       pTAC_vals=pTAC_vals,
                                                                       tTAC_img=tTAC_img,
                                                                       t_thresh_in_mins=t_thresh_in_mins,
                                                                       analysis_func=analysis_func)

    return slope_img, intercept_img


def apply_mrtm2_to_all_voxels(tac_times_in_minutes: np.ndarray,
                              tgt_image: np.ndarray,
                              ref_tac_vals: np.ndarray,
                              k2_prime: float,
                              t_thresh_in_mins: float,
                              mask_img: np.ndarray) -> Tuple[np.ndarray, np.ndarray]:
    """
    Generates parametric images for 4D-PET data using the MRTM2 reference tissue method.

    Args:
        tac_times_in_minutes (np.ndarray): A 1D array representing the reference TAC and PET frame
            times in minutes.
        tgt_image (np.ndarray): A 4D array representing the 3D PET image over time.
            The shape of this array should be (x, y, z, time).
        ref_tac_vals (np.ndarray): A 1D array representing the reference TAC values. This array
            should be of the same length as `tac_times_in_minutes`.
        k2_prime (float): A float representing the k2' value to be used for MRTM2 analysis. This
            is chosen based on the tracer or based on a regional MRTM1 analysis.
        t_thresh_in_mins (float): A float representing the threshold time past which MRTM
            parameters are calculated with a least squares fit.
        mask_img (np.ndarray): A 3D array representing the brain mask for `tgt_image`, where brain
            regions are labelled 1 and non-brain regions are labelled 0. This is made necessary in
            order to save time during computation. 

    Returns:
        bp_img (np.ndarray): A 3D array with computed BP values based on the MRTM2 parameter fit
            results. 
        simulation_img (np.ndarray): A 4D array with the same shape as `tgt_image` where each voxel
            is the best fit curve based on the solved parameters to the linear equation in MRTM2.
    """
    img_dims = tgt_image.shape

    bp_img = np.zeros((img_dims[0], img_dims[1], img_dims[2]), float)
    simulation_img = np.zeros_like(tgt_image)

    for i in range(0, img_dims[0], 1):
        for j in range(0, img_dims[1], 1):
            for k in range(0, img_dims[2], 1):
                if mask_img[i,j,k]>0.5:
                    analysis_vals = fit_mrtm2_2003_to_tac(tac_times_in_minutes=tac_times_in_minutes,
                                                          ref_tac_vals=ref_tac_vals,
                                                          tgt_tac_vals=tgt_image[i, j, k, :],
                                                          k2_prime=k2_prime,
                                                          t_thresh_in_mins=t_thresh_in_mins)
                    try:
                        bp_img[i, j, k] = calc_bp_from_mrtm2_2003_fit(analysis_vals[0])
                    except ValueError as exc:
                        print("Error in estimating BP from parameters, setting BP to NaN."
                              f"See: {exc}")
                        bp_img[i, j, k] = np.nan
                    simulation_img[i, j, k, :] = analysis_vals[1]

    return bp_img, simulation_img


class ReferenceTissueParametricImage:
    """
    Class for generating parametric images of 4D-PET images using reference tissue model (RTM)
    methods.

    Example:
        .. code-block:: python
            
            from petpal.kinetic_modeling import parametric_images
            
            rtm_parametric = ReferenceTissueParametricImage(reference_tac_path='/path/to/tac.tsv',
                                                            pet_image_path='/path/to/pet.nii.gz',
                                                            mask_image_path='/path/to/mask.nii.gz',
                                                            output_directory='/path/to/output,
                                                            output_filename_prefix='sub-001_mrtm2')
            rtm_parametric.run_parametric_analysis(method='mrtm2',
                                                   k2_prime=0.01,
                                                   t_thresh_in_mins=30)
            rtm_parametric.save_parametric_images()

    """
    def __init__(self,
                 reference_tac_path: str,
                 pet_image_path: str,
                 mask_image_path: str,
                 output_directory: str,
                 output_filename_prefix: str,
                 method: str='mrtm2'):
        """
        Initialize ReferenceTissueParametricImage with input values.

        Args:
            reference_tac_path (str): Path to the reference region TAC file.
            pet_image_path (str): Path to the 4D PET image on which kinetic analysis is performed.
            mask_image_path (str): Path to image that masks the brain in the same space as the PET
                image.
            output_directory (str): Path to folder where analysis is saved.
            output_filename_prefix (str): Prefix for output files saved after analysis.
            method (str): RTM method to run. Default 'mrtm2'.
        """
        self.reference_tac = TimeActivityCurveFromFile(tac_path=reference_tac_path)
        self.pet_image = safe_load_4dpet_nifti(pet_image_path)
        self.mask_image = safe_load_4dpet_nifti(mask_image_path)

        validate_two_images_same_dimensions(self.pet_image,self.mask_image,check_4d=False)

        self.output_directory = output_directory
        self.output_filename_prefix = output_filename_prefix
        self.method = method
        self.analysis_props = self.init_analysis_props(method)
        self.fit_results = None, None


    def init_analysis_props(self, method: str) -> dict:
        r"""
        Initializes the analysis properties dict based on the specified RTM analysis method.

        Args:
            method (str): RTM analysis method. Must be one of 'srtm', 'frtm', 'mrtm-original',
                'mrtm' or 'mrtm2'.

        Returns:
            dict: A dictionary containing method-specific property keys and default values.

        Raises:
            ValueError: If input `method` is not one of the supported RTM methods.
        """
        common_props = {'MethodName': method.upper()}
        if method.startswith("mrtm"):
            props = {
                'BP': None,
                'k2Prime': None,
                'ThresholdTime': None,
                'Bounds': None,
                'StartFrameTime': None,
                'EndFrameTime' : None,
                'NumberOfPointsFit': None,
                'RawFits': None,
                **common_props
                }
        elif method.startswith("srtm") or method.startswith("frtm"):
            props = {
                'FitValues': None,
                'FitStdErr': None,
                **common_props
                }
        else:
            raise ValueError(f"Invalid method! Must be either 'srtm', 'frtm', 'srtm2', 'frtm2', "
                             f"'mrtm-original', 'mrtm' or 'mrtm2'. Got {method}.")
        return props


    def set_analysis_props(self,
                           props: dict,
                           bounds: Union[None, np.ndarray] = None,
                           k2_prime: float=None,
                           t_thresh_in_mins: float=None,
                           image_scale: float=None):
        """
        Set kwargs used for running parametric analysis.

        Args:
            rtm_kwargs (dict): Dictionary of kwargs fed into RTM analysis.
        """
        props['Bounds'] = bounds
        props['k2Prime'] = k2_prime
        props['ThresholdTime'] = t_thresh_in_mins
        props['ImageScale'] = image_scale


    def run_parametric_analysis(self,
                                bounds: Union[None, np.ndarray] = None,
                                k2_prime: float=None,
                                t_thresh_in_mins: float=None,
                                image_scale: float=1/37000):
        """
        Run the analysis.

        Args:
            method (str): The method to be used in voxel-wise analysis. Currently only mrtm2 is
                implemented.
            bounds (Union[None, np.ndarray]): Bounds on fit parameters. See
                :py:func:`get_rtm_kwargs`. Default None.
            k2_prime (float): k2' value set for all voxel-wise analysis. Default None.
            t_thresh_in_mins (float): Threshold time after which kinetic parameters are fit.
                Default None.
        
        Returns:
            fit_results (np.ndarray, Tuple[np.ndarray, np.ndarray]): Kinetic parameters and
                simulated data returned as arrays. 
        """
        pet_np = self.pet_image.get_fdata()
        mask_np = self.mask_image.get_fdata()
        tac_times_in_minutes = self.reference_tac.tac_times_in_minutes
        ref_tac_vals = self.reference_tac.tac_vals
        rtm_method = get_rtm_method(self.method)
        analysis_kwargs = get_rtm_kwargs(method=rtm_method,
                                         bounds=bounds,
                                         k2_prime=k2_prime,
                                         t_thresh_in_mins=t_thresh_in_mins)

        if self.method=='mrtm2':
            analysis_function = apply_mrtm2_to_all_voxels
        else:
            raise NotImplementedError(f"Method {self.method} is not yet implemented for voxel-wise"
                                      f"analysis.")

        fit_results = analysis_function(tac_times_in_minutes=tac_times_in_minutes,
                                        tgt_image=pet_np * image_scale,
                                        ref_tac_vals=ref_tac_vals,
                                        mask_img=mask_np,
                                        **analysis_kwargs)
        self.fit_results = fit_results


    def save_parametric_images(self):
        """
        Save parametric images.
        """
        bp_img, simulation_img = self.fit_results
        pet_image = self.pet_image
        mask_image = self.mask_image
        bp_nibabel = nibabel.nifti1.Nifti1Image(dataobj=bp_img,
                                                affine=mask_image.affine,
                                                header=mask_image.header)
        simulation_nibabel = nibabel.nifti1.Nifti1Image(dataobj=simulation_img,
                                                        affine=pet_image.affine,
                                                        header=pet_image.header)

        try:
            bp_img_path = os.path.join(self.output_directory,
                                    f"{self.output_filename_prefix}_desc-bp_pet.nii.gz")
            simulation_img_path = os.path.join(self.output_directory,
                                            f"{self.output_filename_prefix}_desc-sim_pet.nii.gz")

            nibabel.save(bp_nibabel,bp_img_path)
            nibabel.save(simulation_nibabel,simulation_img_path)
        except IOError as exc:
            print("An IOError occurred while attempting to write the NIfTI image files.")
            raise exc from None


    def save_analysis_properties(self):
        """
        Saves the analysis properties to a JSON file in the output directory.

        This method involves saving a dictionary of analysis properties, which include file paths,
        analysis method, start and end frame times, threshold time, number of points fitted, and 
        various properties like the maximum, minimum, mean, and variance of slopes and intercepts
        found in the analysis. These analysis properties are written to a JSON file in the output
        directory with the name following the pattern
        `{output_filename_prefix}-analysis-props.json`.

        Args:
            None

        Returns:
            None

        Raises:
            IOError: An error occurred accessing the output_directory or while writing to the JSON
            file.

        See Also:
            * :func:`save_analysis_properties`
        """
        analysis_props_file = os.path.join(self.output_directory,
                                           f"{self.output_filename_prefix}_desc-"
                                           f"{self.analysis_props['MethodName']}_props.json")
        with open(analysis_props_file, 'w', encoding='utf-8') as f:
            json.dump(obj=self.analysis_props, fp=f, indent=4)


    def __call__(self, bounds, t_thresh_in_mins, k2_prime, image_scale):
        self.run_parametric_analysis(bounds=bounds,
                                     t_thresh_in_mins=t_thresh_in_mins,
                                     k2_prime=k2_prime,
                                     image_scale=image_scale)
        self.set_analysis_props(props=self.analysis_props,
                                bounds=bounds,
                                k2_prime=k2_prime,
                                t_thresh_in_mins=t_thresh_in_mins,
                                image_scale=image_scale)
        self.save_parametric_images()
        self.save_analysis_properties()

class GraphicalAnalysisParametricImage:
    """
    Class for generating parametric images of 4D-PET images using graphical analyses. It provides
    methods to run graphical analysis, calculate properties of the resulting images, and save the
    results using file paths.

    Attributes:
        input_tac_path (str): Absolute path to the input Time-Activity Curve (TAC) file.
        pet4D_img_path (str): Absolute path to the 4D PET image file.
        output_directory (str): Absolute path to the output directory.
        output_filename_prefix (str): Prefix of the output file names.
        analysis_props (dict): Dictionary of properties of the graphical analysis.
        slope_image (np.ndarray): The slope image resulting from the graphical analysis,
            initialized to None.
        intercept_image (np.ndarray): The intercept image resulting from the graphical analysis,
            initialized to None.

    """

    def __init__(self,
                 input_tac_path: str,
                 pet4D_img_path: str,
                 output_directory: str,
                 output_filename_prefix: str) -> None:
        """
        Initializes the GraphicalAnalysisParametricImage with the specified parameters.

        This method initializes necessary attributes for the GraphicalAnalysisParametricImage
        object with the provided arguments. It sets the absolute file paths for the input TAC, 4D
        PET image, and output directory, and initializes the analysis properties. Further, it
        initializes variables for the slope and intercept images.

        Args:
            input_tac_path (str): Path to the input Time-Activity Curve (TAC) file.
            pet4D_img_path (str): Path to the 4D PET image file.
            output_directory (str): Path to the destination directory where output files will be
                saved.
            output_filename_prefix (str): Prefix to use for the names of the output files.

        Returns:
            None
        """
        self.input_tac_path = os.path.abspath(input_tac_path)
        self.pet4D_img_path = os.path.abspath(pet4D_img_path)
        self.output_directory = os.path.abspath(output_directory)
        self.output_filename_prefix = output_filename_prefix
        self.analysis_props = self.init_analysis_props()
        self.slope_image: np.ndarray = None
        self.intercept_image: np.ndarray = None

    def init_analysis_props(self):
        """
        Initializes the analysis properties dictionary.

        The analysis properties dictionary contains properties derived from the analysis.
        It begins with certain known values, such as file paths, but most values are initialized
        to None and filled in later as the analysis is performed.

        Properties include:
            * ``FilePathPTAC`` (str): The path to the input Time-Activity Curve (TAC) file.
            * ``FilePathTTAC`` (str): The path to the 4D PET image file.
            * ``MethodName`` (str): The name of the graphical analysis method used, to be filled in later.
            * ``ImageDimensions`` (tuple): The dimensions of the images resulting from the analysis, to be filled in later.
            * ``StartFrameTime`` (float): The start time of the frame used in the analysis, filled in after the analysis.
            * ``EndFrameTime`` (float): The end time of the frame used in the analysis, filled in after the analysis.
            * ``ThresholdTime`` (float): The time threshold used in the analysis, filled in after the analysis.
            * ``NumberOfPointsFit`` (int): The number of points fitted in the analysis, filled in after the analysis.
            * ``SlopeMaximum`` (float): The maximum slope found in the analysis, filled in after the analysis.
            * ``SlopeMinimum`` (float): The minimum slope found in the analysis, filled in after the analysis.
            * ``SlopeMean`` (float): The mean of the slopes found in the analysis, filled in after the analysis.
            * ``SlopeVariance`` (float): The variance of the slopes found in the analysis, filled in after the analysis.
            * ``InterceptMaximum`` (float): The maximum intercept found in the analysis, filled in after the analysis.
            * ``InterceptMinimum`` (float): The minimum intercept found in the analysis, filled in after the analysis.
            * ``InterceptMean`` (float): The mean of the intercepts found in the analysis, filled in after the analysis.
            * ``InterceptVariance`` (float): The variance of the intercepts found in the analysis, filled in after the analysis.

        Returns:
            props (dict): The initialized properties dictionary.
        """
        props = {
            'FilePathPTAC': self.input_tac_path,
            'FilePathTTAC': self.pet4D_img_path,
            'MethodName': None,
            'ImageDimensions': None,
            'StartFrameTime': None,
            'EndFrameTime': None,
            'ThresholdTime': None,
            'NumberOfPointsFit': None,
            'SlopeMaximum': None,
            'SlopeMinimum': None,
            'SlopeMean': None,
            'SlopeVariance': None,
            'InterceptMaximum': None,
            'InterceptMinimum': None,
            'InterceptMean': None,
            'InterceptVariance': None,
        }
        return props

    def run_analysis(self, method_name: str, t_thresh_in_mins: float, image_scale: float=1.0):
        """
        Executes the complete analysis procedure.

        This method orchestrates the full analysis by orchestrating the calculation of parametric
        images, as well as compiling the properties related to the analysis. Both are determined
        based on the provided method name and the threshold time.

        Parameters:
            method_name (str): The name of the methodology adopted for the process.
            t_thresh_in_mins (float): The threshold time used through the analysis (in minutes).

        See Also:
            * :func:`calculate_parametric_images`
            * :func:`calculate_analysis_properties`

        Returns:
            None

        """
        self.calculate_parametric_images(
            method_name=method_name, t_thresh_in_mins=t_thresh_in_mins, image_scale=image_scale)
        self.calculate_analysis_properties(
            method_name=method_name, t_thresh_in_mins=t_thresh_in_mins)

    def save_analysis(self):
        """
        Stores the results from an analysis routine.

        This method executes the storage of parametric images, as well as the properties related to
        the analysis. It assumes that the method 'run_analysis' is called before this method.

        Raises:
            RuntimeError: If the method 'run_analysis' is not called before this method.

        See Also:
            * :func:`save_parametric_images`
            * :func:`save_analysis_properties`

        Returns:
            None

        """
        if self.slope_image is None:
            raise RuntimeError(
                "'run_analysis' method must be called before 'save_analysis'.")
        self.save_parametric_images()
        self.save_analysis_properties()
        
    def __call__(self, method_name: str, t_thresh_in_mins: float, image_scale: float=1.0):
        self.run_analysis(method_name=method_name, t_thresh_in_mins=t_thresh_in_mins, image_scale=image_scale)
        self.save_analysis()
    
    def calculate_analysis_properties(self,
                                      method_name: str,
                                      t_thresh_in_mins: float):
        """
        Performs a set of calculations to collate various analysis properties.

        This method orchestrates the calculation of properties related to both the parametric
        images and the fitting process. It does this by calling
        :meth:`calculate_parametric_images_properties` and :meth:`calculate_fit_properties`
        respectively.

        Parameters:
            method_name (str): The name of the method used for the fitting process.
            t_thresh_in_mins (float): The threshold time (in minutes) used for the fitting process.

        See Also:
            * :meth:`calculate_parametric_images_properties`
            * :meth:`calculate_fit_properties`

        Returns:
            None. The results are stored within the instance's ``analysis_props`` variable.
        """
        self.calculate_parametric_images_properties()
        self.calculate_fit_properties(
            method_name=method_name, t_thresh_in_mins=t_thresh_in_mins)

    def calculate_fit_properties(self, method_name: str, t_thresh_in_mins: float):
        """
        Calculates and stores the properties related to the fitting process.

        This method calculates several properties related to the fitting process, including the
        threshold time, the name of the method used, the start and end frame time, and the number
        of points used in the fit. These values are stored in the instance's `analysis_props`
        variable.

        Parameters:
            method_name (str): The name of the methodology adopted for the fitting process.
            t_thresh_in_mins (float): The threshold time (in minutes) used in the fitting process.

        Note:
            This method relies on the :func:`safe_load_tac` function to load time-activity curve
            (TAC) data from the file at ``self.input_tac_path``, and the
            :func:`petpal.graphical_analysis.get_index_from_threshold` function to get the index
            from the threshold time.

        See also:
            * :func:`safe_load_tac`: Function to safely load TAC data from a file.
            * :func:`petpal.graphical_analysis.get_index_from_threshold`: Function to get the index
                from the threshold time.

        Returns:
            None. The results are stored within the instance's ``analysis_props`` variable.
        """
        self.analysis_props['ThresholdTime'] = t_thresh_in_mins
        self.analysis_props['MethodName'] = method_name

        p_tac_times, _ = safe_load_tac(filename=self.input_tac_path)
        t_thresh_index = graphical_analysis.get_index_from_threshold(times_in_minutes=p_tac_times,
                                                                     t_thresh_in_minutes=t_thresh_in_mins)
        self.analysis_props['StartFrameTime'] = p_tac_times[t_thresh_index]
        self.analysis_props['EndFrameTime'] = p_tac_times[-1]
        self.analysis_props['NumberOfPointsFit'] = len(
            p_tac_times[t_thresh_index:])

    def calculate_parametric_images_properties(self):
        """
        Initiates the calculation of properties for parametric images.

        This method triggers the calculation of statistical properties for slope and intercept
        images.
        Additionally, it captures the shape of the slope image as the 'ImageDimensions' and stores
        it in `analysis_props`.

        Note:
            You should ensure the `slope_image` attribute has been correctly set before calling
            this method. This means that `run_analysis` has already been called.

        See Also:
            calculate_slope_image_properties: Method to calculate various statistics for slope
                image.
            calculate_intercept_image_properties: Method to calculate various statistics for
                intercept image.

        Returns:
            None. The results are stored within the instance's `analysis_props` variable.
        """
        self.analysis_props['ImageDimensions'] = self.slope_image.shape
        self.calculate_slope_image_properties()
        self.calculate_intercept_image_properties()

    def calculate_slope_image_properties(self):
        """
        Calculates and stores statistical properties of the slope image.

        This method calculates the maximum, minimum, mean, and variance of
        the `slope_image` attribute, and stores these values in the `analysis_props` dictionary.

        The keys in `analysis_props` for these values are: `SlopeMaximum`, `SlopeMinimum`,
        `SlopeMean`, and `SlopeVariance`, respectively.

        Note:
            You should ensure the `slope_image` attribute has been correctly set before calling this
            method.

        No explicit return value. The results are stored within the instance's `analysis_props`
        variable.
        """
        self.analysis_props['SlopeMaximum'] = np.max(self.slope_image)
        self.analysis_props['SlopeMinimum'] = np.min(self.slope_image)
        self.analysis_props['SlopeMean'] = np.mean(self.slope_image)
        self.analysis_props['SlopeVariance'] = np.var(self.slope_image)

    def calculate_intercept_image_properties(self):
        """
        Calculates and stores statistical properties of the intercept image.

        This method calculates the maximum, minimum, mean, and variance of
        the `intercept_image` attribute, and stores these values in the `analysis_props`
        dictionary.

        The keys in `analysis_props` for these values are: `InterceptMaximum`, `InterceptMinimum`,
        `InterceptMean`, and `InterceptVariance`, respectively.

        Note:
            You should ensure the `intercept_image` attribute has been correctly set before calling
            this method.

        No explicit return value. The results are stored within the instance's `analysis_props`
        variable.
        """
        self.analysis_props['InterceptMaximum'] = np.max(self.intercept_image)
        self.analysis_props['InterceptMinimum'] = np.min(self.intercept_image)
        self.analysis_props['InterceptMean'] = np.mean(self.intercept_image)
        self.analysis_props['InterceptVariance'] = np.var(self.intercept_image)

    def calculate_parametric_images(self,
                                    method_name: str,
                                    t_thresh_in_mins: float,
                                    image_scale: float):
        """
        Performs graphical analysis of PET parametric images and generates/updates the slope and
        intercept images.

        Important:
            This method scales the PET image values by the ``image_scale`` argument. This quantity
            is inferred from the call to :meth:`run_analysis` which uses a default value of 1/37000
            for unit conversion of the input PET image from Bq/mL to μCi/mL.

        This method uses the given graphical analysis method and threshold to perform the analysis
        given the input Time Activity Curve (TAC) and 4D PET image, and updates the slope and
        intercept images accordingly. PET images are loaded from the specified path and multiplied
        by ``image_scale`` to convert the image into the proper units. Then, the parametric images
        are calculated using the specified graphical method and threshold time by explicitly
        analyzing each voxel in the 4D PET image.

        Args:
            method_name (str): The name of the graphical analysis method to be used.
            t_thresh_in_mins (float): The threshold time in minutes.

        Returns:
            None

        Raises:
            Exception: An error occurred during the graphical analysis. This could be due to an
            invalid method name or incorrect inputs to the method.

        See Also:
            * :func:`generate_parametric_images_with_graphical_method`
            * :func:`petpal.graphical_analysis.patlak_analysis`
            * :func:`petpal.graphical_analysis.logan_analysis`
            * :func:`petpal.graphical_analysis.alternative_logan_analysis`

        """
        p_tac_times, p_tac_vals = safe_load_tac(self.input_tac_path)
        nifty_pet4d_img = safe_load_4dpet_nifti(filename=self.pet4D_img_path)
        warnings.warn(
            f"PET image values are being scaled by {image_scale}.",
            UserWarning)
        self.slope_image, self.intercept_image = generate_parametric_images_with_graphical_method(
            pTAC_times=p_tac_times,
            pTAC_vals=p_tac_vals,
            tTAC_img=nifty_pet4d_img.get_fdata() * image_scale,
            t_thresh_in_mins=t_thresh_in_mins, method_name=method_name)

    def save_parametric_images(self):
        """
        Saves the slope and intercept images as NIfTI files in the specified output directory.

        This method generates and saves two NIfTI files: one for the slope image and one for the
        intercept image. It uses the output directory and filename prefix provided during
        instantiation of the class, along with the analysis method name, to generate a filename
        prefix for both images. The filenames follow the patterns
        `{output_filename_prefix}-parametric-{method}-slope.nii.gz` and
        `{output_filename_prefix}-parametric-{method}-intercept.nii.gz` respectively. The affine
        transformation matrix for the new NIfTI images is derived from the original 4D PET image.

        Args:
            None

        Returns:
            None

        Raises:
            IOError: An error occurred accessing the output_directory or while writing to the NIfTI
            file.

        """
        file_name_prefix = os.path.join(self.output_directory,
                                        f"{self.output_filename_prefix}_desc-"
                                        f"{self.analysis_props['MethodName']}")
        nifty_img_affine = safe_load_4dpet_nifti(
            filename=self.pet4D_img_path).affine
        try:
            tmp_slope_img = nibabel.Nifti1Image(dataobj=self.slope_image, affine=nifty_img_affine)
            nibabel.save(tmp_slope_img, f"{file_name_prefix}_slope.nii.gz")

            tmp_intercept_img = nibabel.Nifti1Image(
                dataobj=self.intercept_image, affine=nifty_img_affine)
            nibabel.save(tmp_intercept_img,
                         f"{file_name_prefix}_intercept.nii.gz")

            safe_copy_meta(input_image_path=self.pet4D_img_path,
                           out_image_path=f"{file_name_prefix}_slope.nii.gz")
            safe_copy_meta(input_image_path=self.pet4D_img_path,
                           out_image_path=f"{file_name_prefix}_intercept.nii.gz")
        except IOError as e:
            print("An IOError occurred while attempting to write the NIfTI image files.")
            raise e from None

    def save_analysis_properties(self):
        """
        Saves the analysis properties to a JSON file in the output directory.

        This method involves saving a dictionary of analysis properties, which include file paths,
        analysis method, start and end frame times, threshold time, number of points fitted, and
        various properties like the maximum, minimum, mean, and variance of slopes and intercepts
        found in the analysis. These analysis properties are written to a JSON file in the output
        directory with the name following the pattern
        `{output_filename_prefix}-analysis-props.json`.

        Args:
            None

        Returns:
            None

        Raises:
            IOError: An error occurred accessing the output_directory or while writing to the JSON
            file.

        See Also:
            * :func:`save_analysis_properties`
        """
        analysis_props_file = os.path.join(self.output_directory,
                                           f"{self.output_filename_prefix}_desc-"
                                           f"{self.analysis_props['MethodName']}_props.json")
        with open(analysis_props_file, 'w', encoding='utf-8') as f:
            json.dump(obj=self.analysis_props, fp=f, indent=4)


def generate_cmrglc_parametric_image_from_ki_image(input_ki_image_path: str,
                                                   output_image_path: str,
                                                   plasma_glucose_file_path: str,
                                                   glucose_rescaling_constant: float,
                                                   lumped_constant: float,
                                                   rescaling_const: float):
    r"""
    Generate and save a CMRglc image by rescaling a Patlak-Ki image.

    This function reads a Patlak-Ki image, rescales it using provided parameters (plasma glucose file,
    lumped constant, and a rescaling constant), and saves the resulting image as a CMRglc image.

    The final image will be `rescaling_constant * K_i * plasma_glucose / lumped_constant`.

    Args:
        input_ki_image_path (str): Path to the Patlak-Ki image file.
        output_image_path (str): Path to save the rescaled CMRglc image.
        plasma_glucose_file_path (str): File path to stored plasma glucose concentration.
            Assumed to be just one number in the file.
        glucose_rescaling_constant (float): Rescaling constant for the glucose concentration.
        lumped_constant (float): Lumped constant value used for rescaling.
        rescaling_const (float): Additional rescaling constant applied to the Patlak-Ki values.

    Returns:
        None
    """
    patlak_image = ImageIO(verbose=False).load_nii(image_path=input_ki_image_path)
    patlak_affine = patlak_image.affine
    plasma_glucose = read_plasma_glucose_concentration(file_path=plasma_glucose_file_path,
                                                       correction_scale=glucose_rescaling_constant)
    cmr_vals = (plasma_glucose / lumped_constant) * patlak_image.get_fdata() * rescaling_const
    cmr_image = nibabel.Nifti1Image(dataobj=cmr_vals, affine=patlak_affine)
    nibabel.save(cmr_image, f"{output_image_path}")
    safe_copy_meta(input_image_path=input_ki_image_path, out_image_path=output_image_path)<|MERGE_RESOLUTION|>--- conflicted
+++ resolved
@@ -16,13 +16,6 @@
 import nibabel
 import numpy as np
 import numba
-<<<<<<< HEAD
-from petpal.utils.image_io import safe_load_4dpet_nifti
-from ..utils.image_io import ImageIO
-from ..utils.image_io import safe_load_tac, safe_copy_meta
-from ..utils.useful_functions import read_plasma_glucose_concentration
-from . import graphical_analysis
-=======
 
 from petpal.kinetic_modeling.reference_tissue_models import (fit_mrtm2_2003_to_tac,
                                                              calc_bp_from_mrtm2_2003_fit)
@@ -31,7 +24,6 @@
 from petpal.utils.image_io import safe_load_4dpet_nifti
 from . import graphical_analysis
 from ..utils.image_io import safe_load_tac, safe_copy_meta, validate_two_images_same_dimensions
->>>>>>> 65da6a3b
 
 
 @numba.njit()
@@ -150,11 +142,11 @@
             parameters are calculated with a least squares fit.
         mask_img (np.ndarray): A 3D array representing the brain mask for `tgt_image`, where brain
             regions are labelled 1 and non-brain regions are labelled 0. This is made necessary in
-            order to save time during computation. 
+            order to save time during computation.
 
     Returns:
         bp_img (np.ndarray): A 3D array with computed BP values based on the MRTM2 parameter fit
-            results. 
+            results.
         simulation_img (np.ndarray): A 4D array with the same shape as `tgt_image` where each voxel
             is the best fit curve based on the solved parameters to the linear equation in MRTM2.
     """
@@ -312,7 +304,7 @@
         
         Returns:
             fit_results (np.ndarray, Tuple[np.ndarray, np.ndarray]): Kinetic parameters and
-                simulated data returned as arrays. 
+                simulated data returned as arrays.
         """
         pet_np = self.pet_image.get_fdata()
         mask_np = self.mask_image.get_fdata()
@@ -370,7 +362,7 @@
         Saves the analysis properties to a JSON file in the output directory.
 
         This method involves saving a dictionary of analysis properties, which include file paths,
-        analysis method, start and end frame times, threshold time, number of points fitted, and 
+        analysis method, start and end frame times, threshold time, number of points fitted, and
         various properties like the maximum, minimum, mean, and variance of slopes and intercepts
         found in the analysis. These analysis properties are written to a JSON file in the output
         directory with the name following the pattern
@@ -508,7 +500,7 @@
         }
         return props
 
-    def run_analysis(self, method_name: str, t_thresh_in_mins: float, image_scale: float=1.0):
+    def run_analysis(self, method_name: str, t_thresh_in_mins: float, image_scale: float=1./37000):
         """
         Executes the complete analysis procedure.
 
@@ -696,6 +688,7 @@
         self.analysis_props['InterceptMean'] = np.mean(self.intercept_image)
         self.analysis_props['InterceptVariance'] = np.var(self.intercept_image)
 
+
     def calculate_parametric_images(self,
                                     method_name: str,
                                     t_thresh_in_mins: float,
@@ -710,9 +703,9 @@
             for unit conversion of the input PET image from Bq/mL to μCi/mL.
 
         This method uses the given graphical analysis method and threshold to perform the analysis
-        given the input Time Activity Curve (TAC) and 4D PET image, and updates the slope and
+        given the input Time Activity Curve (TAC) and 4D PET image, and updates the slope and 
         intercept images accordingly. PET images are loaded from the specified path and multiplied
-        by ``image_scale`` to convert the image into the proper units. Then, the parametric images
+        by ``image_scale`` to convert the image into the proper units. Then, the parametric images 
         are calculated using the specified graphical method and threshold time by explicitly
         analyzing each voxel in the 4D PET image.
 
