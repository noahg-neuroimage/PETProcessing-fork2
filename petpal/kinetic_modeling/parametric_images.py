--- conflicted
+++ resolved
@@ -465,13 +465,8 @@
         nifty_img_affine = _safe_load_4dpet_nifty(filename=self.pet4D_img_path).affine
         try:
             tmp_slope_img = nibabel.Nifti1Image(dataobj=self.slope_image, affine=nifty_img_affine)
-<<<<<<< HEAD
             nibabel.save(tmp_slope_img, f"{file_name_prefix}-slope.nii.gz")
 
-=======
-            nibabel.save(tmp_slope_img, f"{file_name_prefix}_slope.nii.gz")
-            
->>>>>>> 42db79e2
             tmp_intercept_img = nibabel.Nifti1Image(dataobj=self.intercept_image, affine=nifty_img_affine)
             nibabel.save(tmp_intercept_img, f"{file_name_prefix}_intercept.nii.gz")
             
