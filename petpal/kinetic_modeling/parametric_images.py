"""
This module provides functions and a key class, :class:`GraphicalAnalysisParametricImage`, for 
graphical analysis and creation of parametric images of 4D-PET scan data. It heavily utilizes 
:mod:`numpy` for data manipulation and assumes the input as 4D PET images along with other required
inputs.

The :class:`GraphicalAnalysisParametricImage` class encapsulates the main functionality of the 
module, and encompasses methods for initializing data, running and saving analysis, calculating
various properties, and handling parametric image data.
"""

import os
import warnings
import json
from typing import Tuple, Callable
import nibabel
import numpy as np
import numba
from nibabel import Nifti1Image
from ..utils import image_io
from ..utils.image_io import safe_load_tac, safe_copy_meta
from ..utils.useful_functions import read_plasma_glucose_concentration
from . import graphical_analysis



@numba.njit()
def apply_linearized_analysis_to_all_voxels(pTAC_times: np.ndarray,
                                            pTAC_vals: np.ndarray,
                                            tTAC_img: np.ndarray,
                                            t_thresh_in_mins: float,
                                            analysis_func: Callable) -> Tuple[np.ndarray, np.ndarray]:
    """
    Generates parametric images for 4D-PET data using the provided analysis method.

    This function iterates over each voxel in the given `tTAC_img` and applies the provided `analysis_func`
    to compute analysis values. The `analysis_func` should be a numba.jit function for optimization and
    should be following a signature compatible with either of the following: patlak_analysis, logan_analysis,
    or alt_logan_analysis.

    Args:
        pTAC_times (np.ndarray): A 1D array representing the input TAC times in minutes.
        
        pTAC_vals (np.ndarray): A 1D array representing the input TAC values. This array should
                                be of the same length as `pTAC_times`.

        tTAC_img (np.ndarray): A 4D array representing the 3D PET image over time.
                               The shape of this array should be (x, y, z, time).

        t_thresh_in_mins (float): A float representing the threshold time in minutes.
                                  It is applied when calling the `analysis_func`.

        analysis_func (Callable): A numba.jit function to apply to each voxel for given PET data.
                                  It should take the following arguments:

                                    - input_tac_values: 1D numpy array for input TAC values
                                    - region_tac_values: 1D numpy array for regional TAC values
                                    - tac_times_in_minutes: 1D numpy array for TAC times in minutes
                                    - t_thresh_in_minutes: a float for threshold time in minutes

    Returns:
        Tuple[np.ndarray, np.ndarray]: A tuple of two 3D numpy arrays representing the calculated slope image
                                       and the intercept image, each of the same spatial dimensions as
                                       `tTAC_img`.
    """
    img_dims = tTAC_img.shape

    slope_img = np.zeros((img_dims[0], img_dims[1], img_dims[2]), float)
    intercept_img = np.zeros_like(slope_img)

    for i in range(0, img_dims[0], 1):
        for j in range(0, img_dims[1], 1):
            for k in range(0, img_dims[2], 1):
                analysis_vals = analysis_func(input_tac_values=pTAC_vals,
                                              region_tac_values=tTAC_img[i, j, k, :],
                                              tac_times_in_minutes=pTAC_times,
                                              t_thresh_in_minutes=t_thresh_in_mins)
                slope_img[i, j, k] = analysis_vals[0]
                intercept_img[i, j, k] = analysis_vals[1]

    return slope_img, intercept_img


def generate_parametric_images_with_graphical_method(pTAC_times: np.ndarray,
                                                     pTAC_vals: np.ndarray,
                                                     tTAC_img: np.ndarray,
                                                     t_thresh_in_mins: float,
                                                     method_name: str) -> Tuple[np.ndarray, np.ndarray]:
    """
    Generates parametric images for 4D-PET data using a specified graphical analysis method.

    This function maps one of the predefined method names to the corresponding analysis function,
    and then generates parametric images by applying it to the given 4D-PET data using the
    `apply_linearized_analysis_to_all_voxels` function.

    Args:
        pTAC_times (np.ndarray): A 1D array representing the input TAC times in minutes.

        pTAC_vals (np.ndarray): A 1D array representing the input TAC values. This array should
                                be of the same length as `pTAC_times`.

        tTAC_img (np.ndarray): A 4D array representing the 3D PET image over time.
                               The shape of this array should be (x, y, z, time).

        t_thresh_in_mins (float): A float representing the threshold time in minutes.

        method_name (str): The analysis method's name to apply. Must be one of: 'patlak', 'logan', or 'alt_logan'.

    Returns:
        Tuple[np.ndarray, np.ndarray]: A tuple of two 3D numpy arrays representing the calculated slope image
                                       and the intercept image, each of the same spatial dimensions as
                                       `tTAC_img`.

    Raises:
       ValueError: If the `method_name` is not one of the following: 'patlak', 'logan', 'alt_logan'.
    """
    
    analysis_func = graphical_analysis.get_graphical_analysis_method(method_name=method_name)
    slope_img, intercept_img = apply_linearized_analysis_to_all_voxels(pTAC_times=pTAC_times,
                                                                       pTAC_vals=pTAC_vals,
                                                                       tTAC_img=tTAC_img,
                                                                       t_thresh_in_mins=t_thresh_in_mins,
                                                                       analysis_func=analysis_func)

    return slope_img, intercept_img

def _safe_load_4dpet_nifty(filename: str) -> Nifti1Image:
    """
    Safely load a 4D PET NIfTI file.

    This function checks if the given file has a '.nii' or '.nii.gz' extension, then tries to load
    it as a NIfTI file using the nibabel library. If the file cannot be loaded, it raises an
    exception.

    Args:
        filename (str): The path of the NIfTI file to be loaded.

    Returns:
        Nifti1Image: The loaded NIfTI 4D PET image.

    Raises:
        ValueError: If the file does not have a '.nii' or '.nii.gz' extension.
        Exception:  If an error occurred while loading the NIfTI file.
    """
    if not filename.endswith(('.nii', '.nii.gz')):
        raise ValueError("Invalid file extension. Only '.nii' and '.nii.gz' are supported.")

    try:
        return nibabel.load(filename=filename)
    except Exception as e:
        print(f"Couldn't read file {filename}. Error: {e}")
        raise e


class GraphicalAnalysisParametricImage:
    """
    Class for generating parametric images of 4D-PET images using graphical analyses. It provides methods to run
    graphical analysis, calculate properties of the resulting images, and save the results using file paths.

    Attributes:
        input_tac_path (str): Absolute path to the input Time-Activity Curve (TAC) file.
        pet4D_img_path (str): Absolute path to the 4D PET image file.
        output_directory (str): Absolute path to the output directory.
        output_filename_prefix (str): Prefix of the output file names.
        analysis_props (dict): Dictionary of properties of the graphical analysis.
        slope_image (np.ndarray): The slope image resulting from the graphical analysis, initialized to None.
        intercept_image (np.ndarray): The intercept image resulting from the graphical analysis, initialized to None.

    """
    
    def __init__(self,
                 input_tac_path: str,
                 pet4D_img_path: str,
                 output_directory: str,
                 output_filename_prefix: str) -> None:
        """
        Initializes the GraphicalAnalysisParametricImage with the specified parameters.

        This method initializes necessary attributes for the GraphicalAnalysisParametricImage object with the provided
        arguments. It sets the absolute file paths for the input TAC, 4D PET image, and output directory, and
        initializes the analysis properties. Further, it initializes variables for the slope and intercept images.

        Args:
            input_tac_path (str): Path to the input Time-Activity Curve (TAC) file.
            pet4D_img_path (str): Path to the 4D PET image file.
            output_directory (str): Path to the destination directory where output files will be saved.
            output_filename_prefix (str): Prefix to use for the names of the output files.

        Returns:
            None
        """
        self.input_tac_path = os.path.abspath(input_tac_path)
        self.pet4D_img_path = os.path.abspath(pet4D_img_path)
        self.output_directory = os.path.abspath(output_directory)
        self.output_filename_prefix = output_filename_prefix
        self.analysis_props = self.init_analysis_props()
        self.slope_image: np.ndarray = None
        self.intercept_image: np.ndarray = None
    
    def init_analysis_props(self):
        """
        Initializes the analysis properties dictionary.

        The analysis properties dictionary contains properties derived from the analysis.
        It begins with certain known values, such as file paths, but most values are initialized
        to None and filled in later as the analysis is performed.

        Properties include:
            * ``FilePathPTAC`` (str): The path to the input Time-Activity Curve (TAC) file.
            * ``FilePathTTAC`` (str): The path to the 4D PET image file.
            * ``MethodName`` (str): The name of the graphical analysis method used, to be filled in later.
            * ``ImageDimensions`` (tuple): The dimensions of the images resulting from the analysis, to be filled in later.
            * ``StartFrameTime`` (float): The start time of the frame used in the analysis, filled in after the analysis.
            * ``EndFrameTime`` (float): The end time of the frame used in the analysis, filled in after the analysis.
            * ``ThresholdTime`` (float): The time threshold used in the analysis, filled in after the analysis.
            * ``NumberOfPointsFit`` (int): The number of points fitted in the analysis, filled in after the analysis.
            * ``SlopeMaximum`` (float): The maximum slope found in the analysis, filled in after the analysis.
            * ``SlopeMinimum`` (float): The minimum slope found in the analysis, filled in after the analysis.
            * ``SlopeMean`` (float): The mean of the slopes found in the analysis, filled in after the analysis.
            * ``SlopeVariance`` (float): The variance of the slopes found in the analysis, filled in after the analysis.
            * ``InterceptMaximum`` (float): The maximum intercept found in the analysis, filled in after the analysis.
            * ``InterceptMinimum`` (float): The minimum intercept found in the analysis, filled in after the analysis.
            * ``InterceptMean`` (float): The mean of the intercepts found in the analysis, filled in after the analysis.
            * ``InterceptVariance`` (float): The variance of the intercepts found in the analysis, filled in after the analysis.

        Returns:
            props (dict): The initialized properties dictionary.
        """
        props = {
            'FilePathPTAC'     : self.input_tac_path, 'FilePathTTAC': self.pet4D_img_path, 'MethodName': None,
            'ImageDimensions'  : None, 'StartFrameTime': None, 'EndFrameTime': None, 'ThresholdTime': None,
            'NumberOfPointsFit': None, 'SlopeMaximum': None, 'SlopeMinimum': None, 'SlopeMean': None,
            'SlopeVariance'    : None, 'InterceptMaximum': None, 'InterceptMinimum': None, 'InterceptMean': None,
            'InterceptVariance': None,
            }
        return props

    def run_analysis(self, method_name: str, t_thresh_in_mins: float):
        """
        Executes the complete analysis procedure.

        This method orchestrates the full analysis by orchestrating the calculation of parametric images, as well as
        compiling the properties related to the analysis. Both are determined based on the provided method name and the
        threshold time.

        Parameters:
            method_name (str): The name of the methodology adopted for the process.
            t_thresh_in_mins (float): The threshold time used through the analysis (in minutes).

        See Also:
            * :func:`calculate_parametric_images`
            * :func:`calculate_analysis_properties`

        Returns:
            None

        """
        self.calculate_parametric_images(method_name=method_name, t_thresh_in_mins=t_thresh_in_mins)
        self.calculate_analysis_properties(method_name=method_name, t_thresh_in_mins=t_thresh_in_mins)

    def save_analysis(self):
        """
        Stores the results from an analysis routine.

        This method executes the storage of parametric images, as well as the properties related to the analysis. It
        assumes that the method 'run_analysis' is called before this method.

        Raises:
            RuntimeError: If the method 'run_analysis' is not called before this method.

        See Also:
            * :func:`save_parametric_images`
            * :func:`save_analysis_properties`

        Returns:
            None

        """
        if self.slope_image is None:
            raise RuntimeError("'run_analysis' method must be called before 'save_analysis'.")
        self.save_parametric_images()
        self.save_analysis_properties()

    def calculate_analysis_properties(self, method_name: str, t_thresh_in_mins: float):
        """
        Performs a set of calculations to collate various analysis properties.

        This method orchestrates the calculation of properties related to both the parametric images and the fitting
        process. It does this by calling :meth:`calculate_parametric_images_properties` and
        :meth:`calculate_fit_properties` respectively.

        Parameters:
            method_name (str): The name of the method used for the fitting process.
            t_thresh_in_mins (float): The threshold time (in minutes) used for the fitting process.

        See Also:
            * :meth:`calculate_parametric_images_properties`
            * :meth:`calculate_fit_properties`

        Returns:
            None. The results are stored within the instance's ``analysis_props`` variable.
        """
        self.calculate_parametric_images_properties()
        self.calculate_fit_properties(method_name=method_name, t_thresh_in_mins=t_thresh_in_mins)

    def calculate_fit_properties(self, method_name: str, t_thresh_in_mins: float):
        """
        Calculates and stores the properties related to the fitting process.

        This method calculates several properties related to the fitting process, including the threshold time, the name
        of the method used, the start and end frame time, and the number of points used in the fit. These values are
        stored in the instance's `analysis_props` variable.

        Parameters:
            method_name (str): The name of the methodology adopted for the fitting process.
            t_thresh_in_mins (float): The threshold time (in minutes) used in the fitting process.

        Note:
            This method relies on the :func:`safe_load_tac` function to load time-activity curve (TAC) data from the
            file at ``self.input_tac_path``, and the :func:`petpal.graphical_analysis.get_index_from_threshold`
            function to get the index from the threshold time.

        See also:
            * :func:`safe_load_tac`: Function to safely load TAC data from a file.
            * :func:`petpal.graphical_analysis.get_index_from_threshold`: Function to get the index from the threshold time.

        Returns:
            None. The results are stored within the instance's ``analysis_props`` variable.
        """
        self.analysis_props['ThresholdTime'] = t_thresh_in_mins
        self.analysis_props['MethodName'] = method_name

        p_tac_times, _ = safe_load_tac(filename=self.input_tac_path)
        t_thresh_index = graphical_analysis.get_index_from_threshold(times_in_minutes=p_tac_times,
                                                                     t_thresh_in_minutes=t_thresh_in_mins)
        self.analysis_props['StartFrameTime'] = p_tac_times[t_thresh_index]
        self.analysis_props['EndFrameTime'] = p_tac_times[-1]
        self.analysis_props['NumberOfPointsFit'] = len(p_tac_times[t_thresh_index:])

    def calculate_parametric_images_properties(self):
        """
        Initiates the calculation of properties for parametric images.

        This method triggers the calculation of statistical properties for slope and intercept images.
        Additionally, it captures the shape of the slope image as the 'ImageDimensions' and stores it in `analysis_props`.

        Note:
            You should ensure the `slope_image` attribute has been correctly set before calling this method. This means
            that `run_analysis` has already been called.

        See Also:
            calculate_slope_image_properties: Method to calculate various statistics for slope image.
            calculate_intercept_image_properties: Method to calculate various statistics for intercept image.

        Returns:
            None. The results are stored within the instance's `analysis_props` variable.
        """
        self.analysis_props['ImageDimensions'] = self.slope_image.shape
        self.calculate_slope_image_properties()
        self.calculate_intercept_image_properties()

    def calculate_slope_image_properties(self):
        """
        Calculates and stores statistical properties of the slope image.

        This method calculates the maximum, minimum, mean, and variance of
        the `slope_image` attribute, and stores these values in the `analysis_props` dictionary.

        The keys in `analysis_props` for these values are: `SlopeMaximum`, `SlopeMinimum`,
        `SlopeMean`, and `SlopeVariance`, respectively.

        Note:
            You should ensure the `slope_image` attribute has been correctly set before calling this method.

        No explicit return value. The results are stored within the instance's `analysis_props` variable.
        """
        self.analysis_props['SlopeMaximum'] = np.max(self.slope_image)
        self.analysis_props['SlopeMinimum'] = np.min(self.slope_image)
        self.analysis_props['SlopeMean'] = np.mean(self.slope_image)
        self.analysis_props['SlopeVariance'] = np.var(self.slope_image)

    def calculate_intercept_image_properties(self):
        """
        Calculates and stores statistical properties of the intercept image.

        This method calculates the maximum, minimum, mean, and variance of
        the `intercept_image` attribute, and stores these values in the `analysis_props` dictionary.

        The keys in `analysis_props` for these values are: `InterceptMaximum`, `InterceptMinimum`, `InterceptMean`,
        and `InterceptVariance`, respectively.

        Note:
            You should ensure the `intercept_image` attribute has been correctly set before calling this method.

        No explicit return value. The results are stored within the instance's `analysis_props` variable.
        """
        self.analysis_props['InterceptMaximum'] = np.max(self.intercept_image)
        self.analysis_props['InterceptMinimum'] = np.min(self.intercept_image)
        self.analysis_props['InterceptMean'] = np.mean(self.intercept_image)
        self.analysis_props['InterceptVariance'] = np.var(self.intercept_image)

    # TODO: Come up with a smarter way to get the PET data in the correct units. I would prefer that 4DPET is saved in the right units already.
    def calculate_parametric_images(self, method_name: str, t_thresh_in_mins: float):
        """
        Performs graphical analysis of PET parametric images and generates/updates the slope and intercept images.
        
        Warning:
            This method divides the PET image values by 37000 for unit conversion to Bq/cc. Be aware of this if you are
            using this function with PET images that are in other units!

        This method uses the given graphical analysis method and threshold to perform the analysis given the input Time
        Activity Curve (TAC) and 4D PET image, and updates the slope and intercept images accordingly. PET images are
        loaded from the specified path and divided by 37000 to convert the values to Bq/cc. Then, the parametric images
        are calculated using the specified graphical method and threshold time by explicitly analyzing each voxel in
        the 4D PET image.

        Args:
            method_name (str): The name of the graphical analysis method to be used.
            t_thresh_in_mins (float): The threshold time in minutes.

        Returns:
            None

        Raises:
            Exception: An error occurred during the graphical analysis. This could be due to an invalid method name or
            incorrect inputs to the method.
            
        See Also:
            * :func:`generate_parametric_images_with_graphical_method`
            * :func:`petpal.graphical_analysis.patlak_analysis`
            * :func:`petpal.graphical_analysis.logan_analysis`
            * :func:`petpal.graphical_analysis.alternative_logan_analysis`
            
        Notes:
            The conversion to Bq/cc is hard-coded, and could be changed in later versions of the module.
        """
        p_tac_times, p_tac_vals = safe_load_tac(self.input_tac_path)
        nifty_pet4d_img = _safe_load_4dpet_nifty(filename=self.pet4D_img_path)
        warnings.warn("PET image values are being divided by 37000 for unit conversion to Bq/cc.", UserWarning)
        self.slope_image, self.intercept_image = generate_parametric_images_with_graphical_method(
                pTAC_times=p_tac_times, pTAC_vals=p_tac_vals, tTAC_img=nifty_pet4d_img.get_fdata() / 37000.,
                t_thresh_in_mins=t_thresh_in_mins, method_name=method_name)

    def save_parametric_images(self):
        """
        Saves the slope and intercept images as NIfTI files in the specified output directory.

        This method generates and saves two NIfTI files: one for the slope image and one for the intercept image.
        It uses the output directory and filename prefix provided during instantiation of the class,
        along with the analysis method name, to generate a filename prefix for both images.
        The filenames follow the patterns `{output_filename_prefix}-parametric-{method}-slope.nii.gz` and
        `{output_filename_prefix}-parametric-{method}-intercept.nii.gz` respectively.
        The affine transformation matrix for the new NIfTI images is derived from the original 4D PET image.

        Args:
            None

        Returns:
            None

        Raises:
            IOError: An error occurred accessing the output_directory or while writing to the NIfTI file.

        """
        file_name_prefix = os.path.join(self.output_directory,
                                        f"{self.output_filename_prefix}_desc-{self.analysis_props['MethodName']}")
        nifty_img_affine = _safe_load_4dpet_nifty(filename=self.pet4D_img_path).affine
        try:
            tmp_slope_img = nibabel.Nifti1Image(dataobj=self.slope_image, affine=nifty_img_affine)
            nibabel.save(tmp_slope_img, f"{file_name_prefix}-slope.nii.gz")

            tmp_intercept_img = nibabel.Nifti1Image(dataobj=self.intercept_image, affine=nifty_img_affine)
            nibabel.save(tmp_intercept_img, f"{file_name_prefix}_intercept.nii.gz")
            
            safe_copy_meta(input_image_path=self.pet4D_img_path,
                                    out_image_path=f"{file_name_prefix}_slope.nii.gz")
            safe_copy_meta(input_image_path=self.pet4D_img_path,
                                    out_image_path=f"{file_name_prefix}_intercept.nii.gz")
        except IOError as e:
            print("An IOError occurred while attempting to write the NIfTI image files.")
            raise e from None

    def save_analysis_properties(self):
        """
        Saves the analysis properties to a JSON file in the output directory.

        This method involves saving a dictionary of analysis properties, which include file paths, analysis method,
        start and end frame times, threshold time, number of points fitted, and various properties like the maximum,
        minimum, mean, and variance of slopes and intercepts found in the analysis. These analysis properties are
        written to a JSON file in the output directory with the name following the pattern
        `{output_filename_prefix}-analysis-props.json`.

        Args:
            None

        Returns:
            None

        Raises:
            IOError: An error occurred accessing the output_directory or while writing to the JSON file.
            
        See Also:
            * :func:`save_analysis_properties`
        """
        analysis_props_file = os.path.join(self.output_directory,
                                           f"{self.output_filename_prefix}_desc-{self.analysis_props['MethodName']}_props.json")
        with open(analysis_props_file, 'w',encoding='utf-8') as f:
            json.dump(obj=self.analysis_props, fp=f, indent=4)

<<<<<<< HEAD
    def __call__(self, method_name: str, t_thresh_in_mins: float):
        self.run_analysis(method_name=method_name, t_thresh_in_mins=t_thresh_in_mins)
        self.save_analysis_properties()
=======

def generate_cmrglc_parametric_image_from_ki_image(input_ki_image_path: str,
                                                   output_image_path: str,
                                                   plasma_glucose_file_path: str,
                                                   glucose_rescaling_constant: float,
                                                   lumped_constant: float,
                                                   rescaling_const: float):
    r"""
    Generate and save a CMRglc image by rescaling a Patlak-Ki image.

    This function reads a Patlak-Ki image, rescales it using provided parameters (plasma glucose file,
    lumped constant, and a rescaling constant), and saves the resulting image as a CMRglc image.

    The final image will be `rescaling_constant * K_i * plasma_glucose / lumped_constant`.

    Args:
        input_ki_image_path (str): Path to the Patlak-Ki image file.
        output_image_path (str): Path to save the rescaled CMRglc image.
        plasma_glucose_file_path (str): File path to stored plasma glucose concentration.
            Assumed to be just one number in the file.
        glucose_rescaling_constant (float): Rescaling constant for the glucose concentration.
        lumped_constant (float): Lumped constant value used for rescaling.
        rescaling_const (float): Additional rescaling constant applied to the Patlak-Ki values.

    Returns:
        None
    """
    patlak_image = image_io.ImageIO(verbose=False).load_nii(image_path=input_ki_image_path)
    patlak_affine = patlak_image.affine
    plasma_glucose = read_plasma_glucose_concentration(file_path=plasma_glucose_file_path,
                                                       correction_scale=glucose_rescaling_constant)
    cmr_vals = (plasma_glucose / lumped_constant) * patlak_image.get_fdata() * rescaling_const
    cmr_image = nibabel.Nifti1Image(dataobj=cmr_vals, affine=patlak_affine)
    nibabel.save(cmr_image, f"{output_image_path}")
    image_io.safe_copy_meta(input_image_path=input_ki_image_path, out_image_path=output_image_path)
>>>>>>> 555eef37
<|MERGE_RESOLUTION|>--- conflicted
+++ resolved
@@ -507,11 +507,6 @@
         with open(analysis_props_file, 'w',encoding='utf-8') as f:
             json.dump(obj=self.analysis_props, fp=f, indent=4)
 
-<<<<<<< HEAD
-    def __call__(self, method_name: str, t_thresh_in_mins: float):
-        self.run_analysis(method_name=method_name, t_thresh_in_mins=t_thresh_in_mins)
-        self.save_analysis_properties()
-=======
 
 def generate_cmrglc_parametric_image_from_ki_image(input_ki_image_path: str,
                                                    output_image_path: str,
@@ -546,5 +541,4 @@
     cmr_vals = (plasma_glucose / lumped_constant) * patlak_image.get_fdata() * rescaling_const
     cmr_image = nibabel.Nifti1Image(dataobj=cmr_vals, affine=patlak_affine)
     nibabel.save(cmr_image, f"{output_image_path}")
-    image_io.safe_copy_meta(input_image_path=input_ki_image_path, out_image_path=output_image_path)
->>>>>>> 555eef37
+    image_io.safe_copy_meta(input_image_path=input_ki_image_path, out_image_path=output_image_path)