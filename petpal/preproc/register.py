"""
Provides tools to register PET images to anatomical or atlas space. Wrapper for
ANTs and FSL registration software.
"""
from typing import Union
import numpy as np
import fsl.wrappers
import ants
import nibabel
from nibabel.processing import resample_from_to

from ..utils.useful_functions import weighted_series_sum
from ..utils import image_io
from . import image_operations_4d

determine_motion_target = image_operations_4d.determine_motion_target


def register_pet_to_pet(input_image_path: str,
                        output_image_path: str,
                        reference_pet_image_path: str) -> ants.ANTsImage:
    """
    Compute weighted series sum images for input and reference pet images, then register input to reference.

    Args:
        input_image_path (str): Path to input image (i.e. moving 4D PET Image)
        output_image_path (str): Path to write output image. If None is given, no image will be written.
        reference_pet_image_path (str): Path to reference image (i.e. fixed 4D PET Image).

    Returns:
        ants.ANTsImage: ANTsImage containing input image registered to reference image.
    """

    half_life = image_io.get_half_life_from_nifti(image_path=input_image_path)

    wss_input = determine_motion_target(motion_target_option='weighted_series_sum',
                                        input_image_4d_path=input_image_path,
                                        half_life=half_life)
    wss_reference = determine_motion_target(motion_target_option='weighted_series_sum',
                                            input_image_4d_path=reference_pet_image_path,
                                            half_life=half_life)

    wss_input_ants = ants.image_read(wss_input)
    wss_reference_ants = ants.image_read(wss_reference)
    input_ants = ants.image_read(input_image_path)

    registration_transform = ants.registration(fixed=wss_reference_ants,
                                               moving=wss_input_ants,
                                               type_of_transform='DenseRigid',
                                               write_composite_transform=True)
    registered_ants_image = ants.apply_transforms(moving=input_ants,
                                                  fixed=wss_reference_ants,
                                                  transformlist=registration_transform['fwdtransforms'],
                                                  interpolator='linear',
                                                  imagetype=3)

    if output_image_path is not None:
        ants.image_write(registered_ants_image, output_image_path)
        image_io.safe_copy_meta(input_image_path=input_image_path,
                                out_image_path=output_image_path)

    return registered_ants_image


def register_pet(input_reg_image_path: str,
                 out_image_path: str,
                 reference_image_path: str,
                 motion_target_option: Union[str, tuple],
                 verbose: bool,
                 type_of_transform: str = 'DenseRigid',
                 half_life: float = None,
                 **kwargs):
    """
    Computes and runs rigid registration of 4D PET image series to 3D anatomical image, typically
    a T1 MRI. Runs rigid registration module from Advanced Normalisation Tools (ANTs) with  default
    inputs. Will upsample PET image to the resolution of anatomical imaging.

    Args:
        input_reg_image_path (str): Path to a .nii or .nii.gz file containing a 4D
            PET image to be registered to anatomical space.
        reference_image_path (str): Path to a .nii or .nii.gz file containing a 3D
            anatomical image to which PET image is registered.
        motion_target_option (str | tuple): Target image for computing
            transformation. See :meth:`determine_motion_target`.
        type_of_transform (str): Type of transform to perform on the PET image, must be one of 
            antspy's transformation types, i.e. 'DenseRigid' or 'Translation'. Any transformation 
            type that uses >6 degrees of freedom is not recommended, use with caution. See 
            :py:func:`ants.registration`.
        out_image_path (str): Path to a .nii or .nii.gz file to which the registered PET series
            is written.
        verbose (bool): Set to ``True`` to output processing information.
        kwargs (keyword arguments): Additional arguments passed to :py:func:`ants.registration`.
    """
    motion_target = determine_motion_target(motion_target_option=motion_target_option,
                                            input_image_4d_path=input_reg_image_path,
                                            half_life=half_life)
    motion_target_image = ants.image_read(motion_target)
    mri_image = ants.image_read(reference_image_path)
    pet_image_ants = ants.image_read(input_reg_image_path)
    xfm_output = ants.registration(moving=motion_target_image,
                                   fixed=mri_image,
                                   type_of_transform=type_of_transform,
                                   write_composite_transform=True,
                                   **kwargs)
    if verbose:
        print(f'Registration computed transforming image {motion_target} to '
              f'{reference_image_path} space')

    if pet_image_ants.dimension == 4:
        dim = 3
    else:
        dim = 0

    xfm_apply = ants.apply_transforms(moving=pet_image_ants,
                                      fixed=mri_image,
                                      transformlist=xfm_output['fwdtransforms'],
                                      interpolator='linear',
                                      imagetype=dim)
    if verbose:
        print(f'Registration applied to {input_reg_image_path}')

    ants.image_write(xfm_apply, out_image_path)
    if verbose:
        print(f'Transformed image saved to {out_image_path}')

    image_io.safe_copy_meta(input_image_path=input_reg_image_path, out_image_path=out_image_path)


def warp_pet_atlas(input_image_path: str,
                   anat_image_path: str,
                   atlas_image_path: str,
                   out_image_path: str,
                   verbose: bool,
                   type_of_transform: str = 'SyN',
                   **kwargs):
    """
    Compute and apply a warp on a 3D or 4D image in anatomical space
    to atlas space using ANTs.

    Args:
        input_image_path (str): Image to be registered to atlas. Must be in
            anatomical space. May be 3D or 4D.
        anat_image_path (str): Image used to compute registration to atlas space.
        atlas_image_path (str): Atlas to which input image is warped.
        out_image_path (str): Path to which warped image is saved.
        type_of_transform (str): Type of non-linear transform applied to input 
            image using :py:func:`ants.registration`.
        kwargs (keyword arguments): Additional arguments passed to
            :py:func:`ants.registration`.
    
    Returns:
        xfm_to_apply (list[str]): The computed transforms, saved to a temp dir.
    """
    anat_image_ants = ants.image_read(anat_image_path)
    atlas_image_ants = ants.image_read(atlas_image_path)

    anat_atlas_xfm = ants.registration(fixed=atlas_image_ants,
                                       moving=anat_image_ants,
                                       type_of_transform=type_of_transform,
                                       write_composite_transform=True,
                                       **kwargs)
    xfm_to_apply = anat_atlas_xfm['fwdtransforms']
    if verbose:
        print(f'Xfms located at: {xfm_to_apply}')

    pet_image_ants = ants.image_read(input_image_path)

    if pet_image_ants.dimension == 4:
        dim = 3
    else:
        dim = 0

    pet_atlas_xfm = ants.apply_transforms(fixed=atlas_image_ants,
                                          moving=pet_image_ants,
                                          transformlist=xfm_to_apply, verbose=True,
                                          imagetype=dim)

    if verbose:
        print('Computed transform, saving to file.')
    ants.image_write(pet_atlas_xfm, out_image_path)

    image_io.safe_copy_meta(input_image_path=input_image_path, out_image_path=out_image_path)

    return xfm_to_apply


def apply_xfm_ants(input_image_path: str,
                   ref_image_path: str,
                   out_image_path: str,
                   xfm_paths: list[str],
                   copy_meta = False,
                   **kwargs):
    """
    Applies existing transforms in ANTs or ITK format to an input image, onto
    a reference image. This is useful for applying the same transform on
    different images to atlas space, for example.

    Args:
        input_image_path (str): Path to image on which transform is applied.
        ref_image_path (str): Path to image to which transform is applied.
        out_image_path (str): Path to which the transformed image is saved.
        xfm_paths (list[str]): List of transforms to apply to image. Must be in
            ANTs or ITK format, and can be affine matrix or warp coefficients.
    """
    pet_image_ants = ants.image_read(input_image_path)
    ref_image_ants = ants.image_read(ref_image_path)

    if pet_image_ants.dimension == 4:
        dim = 3
    else:
        dim = 0

    xfm_image = ants.apply_transforms(fixed=ref_image_ants,
                                      moving=pet_image_ants,
                                      transformlist=xfm_paths,
<<<<<<< HEAD
                                      imagetype=dim,
=======
                                      imagetype=dim - 1,
>>>>>>> 89b2a602
                                      **kwargs)

    ants.image_write(xfm_image, out_image_path)

<<<<<<< HEAD
    if copy_meta:
        image_io.safe_copy_meta(input_image_path=input_image_path,out_image_path=out_image_path)

    return xfm_image
=======
    image_io.safe_copy_meta(input_image_path=input_image_path, out_image_path=out_image_path)
>>>>>>> 89b2a602


def apply_xfm_fsl(input_image_path: str,
                  ref_image_path: str,
                  out_image_path: str,
                  warp_path: str = None,
                  premat_path: str = '',
                  postmat_path: str = '',
                  **kwargs):
    """
    Applies existing transforms in FSL format to an input image, onto a
    reference image. This is useful for applying the same transform on
    different images to atlas space, for example.

    .. important::
        Requires installation of ``FSL``, and environment variables ``FSLDIR`` and
        ``FSLOUTPUTTYPE`` set appropriately in the shell.

    Args:
        input_image_path (str): Path to image on which transform is applied.
        ref_image_path (str): Path to image to which transform is applied.
        out_image_path (str): Path to which the transformed image is saved.
        warp_path (str): Path to FSL warp file.
        premat_path (str): Path to FSL ``premat`` matrix file.
        postmat_path (str): Path to FSL ``postmat`` matrix file.
        kwargs (keyword arguments): Additional arguments passed to
            :py:func:`fsl.wrappers.applywarp`.
    """
    if premat_path == '' and postmat_path == '':
        fsl.wrappers.applywarp(src=input_image_path,
                               ref=ref_image_path,
                               out=out_image_path,
                               warp=warp_path,
                               **kwargs)
    elif premat_path == '' and postmat_path != '':
        fsl.wrappers.applywarp(src=input_image_path,
                               ref=ref_image_path,
                               out=out_image_path,
                               warp=warp_path,
                               postmat=postmat_path,
                               **kwargs)
    elif premat_path != '' and postmat_path == '':
        fsl.wrappers.applywarp(src=input_image_path,
                               ref=ref_image_path,
                               out=out_image_path,
                               warp=warp_path,
                               premat=premat_path,
                               **kwargs)
    else:
        fsl.wrappers.applywarp(src=input_image_path,
                               ref=ref_image_path,
                               out=out_image_path,
                               warp=warp_path,
                               premat=premat_path,
                               postmat=postmat_path,
                               **kwargs)

    image_io.safe_copy_meta(input_image_path=input_image_path, out_image_path=out_image_path)


def resample_nii_4dfp(input_image_path: str,
                      resampled_image_path: str,
                      mpr_image_path: str,
                      out_image_path: str):
    """
    Resample and rearrange a 3D PET image to mpr space. This function mimics the functionality
    of converting an image from Nifti to 4dfp and back into Nifti, without using 4dfp tools.

    The typical use case would be for multi-modal studies where getting PET data aligned using
    exactly the same transformation procedures as BOLD data is critical. If, say, transformations
    have been computed from MPRAGE to atlas space using 4dfp tools, but the MPRAGE has been
    modified by converting from Nifti to 4dfp and back into Nifti, then the same conversion must be
    applied to the PET data aligned to anatomical space. This function accurately replicates that
    conversion.

    Args:
        input_image_path (str): Path to PET image on which transform is applied.
        resampled_image (str): Path to image with sampling needed for output. Often `rawavg.mgz` in
            FreeSurfer directory.
        mpr_image_path (str): Path to mpr (MPRAGE) image the PET will be transformed to.
    """
    input_image = nibabel.load(input_image_path)
    resampled_image = nibabel.load(resampled_image_path)
    mpr_image = nibabel.load(mpr_image_path)
    input_image_resampled = resample_from_to(
        from_img=input_image,
        to_vox_map=(resampled_image.shape[:3], resampled_image.affine)
    )
    image_resampled_array = input_image_resampled.get_fdata()
    resampled_swapped = np.swapaxes(np.swapaxes(image_resampled_array, 0, 2), 1, 2)
    resampled_swapped_flipped = np.flip(np.flip(np.flip(resampled_swapped, 1), 2), 0)
    input_on_mpr = nibabel.nifti1.Nifti1Image(
        dataobj=resampled_swapped_flipped,
        affine=mpr_image.affine,
        header=mpr_image.header
    )
    nibabel.save(input_on_mpr, out_image_path)
    image_io.safe_copy_meta(input_image_path=input_image_path, out_image_path=out_image_path)<|MERGE_RESOLUTION|>--- conflicted
+++ resolved
@@ -213,23 +213,15 @@
     xfm_image = ants.apply_transforms(fixed=ref_image_ants,
                                       moving=pet_image_ants,
                                       transformlist=xfm_paths,
-<<<<<<< HEAD
                                       imagetype=dim,
-=======
-                                      imagetype=dim - 1,
->>>>>>> 89b2a602
                                       **kwargs)
 
     ants.image_write(xfm_image, out_image_path)
 
-<<<<<<< HEAD
     if copy_meta:
         image_io.safe_copy_meta(input_image_path=input_image_path,out_image_path=out_image_path)
 
     return xfm_image
-=======
-    image_io.safe_copy_meta(input_image_path=input_image_path, out_image_path=out_image_path)
->>>>>>> 89b2a602
 
 
 def apply_xfm_fsl(input_image_path: str,
